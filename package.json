{
  "name": "@salesforce/packaging",
  "version": "0.1.17",
  "description": "packing libraries to Salesforce packaging platform",
  "main": "lib/exported",
  "types": "lib/exported.d.ts",
  "license": "BSD-3-Clause",
  "scripts": {
    "build": "sf-build",
    "ci-docs": "yarn sf-ci-docs",
    "clean": "sf-clean",
    "clean-all": "sf-clean all",
    "compile": "sf-compile",
    "docs": "sf-docs",
    "format": "sf-format",
    "lint": "sf-lint",
    "lint-fix": "yarn sf-lint --fix",
    "postcompile": "tsc -p test && tsc -p typedocExamples",
    "prepack": "sf-prepack",
    "prepare": "sf-install",
    "pretest": "sf-compile-test",
    "test": "sf-test",
    "test:nuts": "nyc mocha \"**/*.nut.ts\" --slow 4500 --timeout 1800000 --parallel"
  },
  "keywords": [
    "force",
    "salesforce",
    "sfdx",
    "salesforcedx"
  ],
  "files": [
    "docs",
    "lib",
    "messages",
    "!lib/**/*.map"
  ],
  "dependencies": {
    "@oclif/core": "^1.19.1",
    "@salesforce/core": "^3.31.16",
    "@salesforce/kit": "^1.7.1",
    "@salesforce/schemas": "^1.1.3",
    "@salesforce/source-deploy-retrieve": "^7.0.1",
    "@salesforce/ts-types": "^1.5.21",
    "@xmldom/xmldom": "^0.8.5",
    "debug": "^4.3.4",
    "globby": "^11",
    "graphology": "^0.25.1",
    "graphology-traversal": "^0.3.1",
    "graphology-types": "^0.24.5",
    "js2xmlparser": "^4.0.2",
    "jsforce": "2.0.0-beta.19",
    "jszip": "^3.10.1",
    "mkdirp": "1.0.4",
    "ts-retry-promise": "^0.7.0",
    "xml2js": "^0.4.23"
  },
  "devDependencies": {
    "@salesforce/cli-plugins-testkit": "^3.2.2",
    "@salesforce/dev-config": "^3.1.0",
    "@salesforce/dev-scripts": "^3.1.0",
    "@salesforce/prettier-config": "^0.0.2",
    "@salesforce/ts-sinon": "^1.4.1",
    "@types/debug": "4.1.7",
    "@types/globby": "^9.1.0",
    "@types/jszip": "^3.4.1",
    "@types/xml2js": "^0.4.11",
    "@typescript-eslint/eslint-plugin": "^5.40.1",
    "@typescript-eslint/parser": "5.41.0",
    "chai": "^4.3.6",
    "commitizen": "^4.2.4",
    "eslint": "^8.26.0",
    "eslint-config-prettier": "^8.5.0",
    "eslint-config-salesforce": "^1.1.0",
    "eslint-config-salesforce-license": "^0.1.6",
    "eslint-config-salesforce-typescript": "^1.1.1",
    "eslint-plugin-header": "3.1.1",
    "eslint-plugin-import": "^2.26.0",
<<<<<<< HEAD
    "eslint-plugin-jsdoc": "^39.3.6",
=======
    "eslint-plugin-jsdoc": "^39.3.25",
    "eslint-plugin-prettier": "^4.0.0",
>>>>>>> 720e0bff
    "husky": "^8.0.1",
    "mocha": "^10.0.0",
    "nyc": "^15.1.0",
    "prettier": "^2.7.1",
    "pretty-quick": "^3.1.3",
    "shelljs": "0.8.5",
    "sinon": "14.0.1",
    "ts-node": "^10.9.1",
    "typescript": "4.8.4"
  },
  "repository": "forcedotcom/packaging",
  "publishConfig": {
    "access": "public"
  }
}<|MERGE_RESOLUTION|>--- conflicted
+++ resolved
@@ -75,12 +75,7 @@
     "eslint-config-salesforce-typescript": "^1.1.1",
     "eslint-plugin-header": "3.1.1",
     "eslint-plugin-import": "^2.26.0",
-<<<<<<< HEAD
-    "eslint-plugin-jsdoc": "^39.3.6",
-=======
     "eslint-plugin-jsdoc": "^39.3.25",
-    "eslint-plugin-prettier": "^4.0.0",
->>>>>>> 720e0bff
     "husky": "^8.0.1",
     "mocha": "^10.0.0",
     "nyc": "^15.1.0",
