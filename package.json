--- conflicted
+++ resolved
@@ -1,10 +1,6 @@
 {
   "name": "@salesforce/packaging",
-<<<<<<< HEAD
-  "version": "0.0.29",
-=======
   "version": "0.0.30",
->>>>>>> c5114d07
   "description": "packing libraries to Salesforce packaging platform",
   "main": "lib/exported",
   "types": "lib/exported.d.ts",
