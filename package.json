--- conflicted
+++ resolved
@@ -51,11 +51,7 @@
     "graphology-traversal": "^0.3.1",
     "graphology-types": "^0.24.7",
     "js2xmlparser": "^4.0.2",
-<<<<<<< HEAD
     "jsforce": "^2.0.0-beta.23",
-=======
-    "jsforce": "2.0.0-beta.23",
->>>>>>> eeb5c1f4
     "jszip": "^3.10.1",
     "mkdirp": "1.0.4",
     "ts-retry-promise": "^0.7.0",
