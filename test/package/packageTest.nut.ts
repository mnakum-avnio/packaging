/*
 * Copyright (c) 2022, salesforce.com, inc.
 * All rights reserved.
 * Licensed under the BSD 3-Clause license.
 * For full license text, see LICENSE.txt file in the repo root or https://opensource.org/licenses/BSD-3-Clause
 */
import * as os from 'os';
import * as path from 'path';
import { expect } from 'chai';
import { readJSON } from 'fs-extra';

import { TestSession, execCmd } from '@salesforce/cli-plugins-testkit';
import { Duration, sleep } from '@salesforce/kit';
import { ProjectJson } from '@salesforce/core/lib/sfProject';
import { ConfigAggregator, Lifecycle, Org, SfProject } from '@salesforce/core';
import { uniqid } from '@salesforce/core/lib/testSetup';
import {
  PackageCreateOptions,
  PackageVersionCreateReportProgress,
  PackageVersionCreateRequestResultInProgressStatuses,
} from '../../src/interfaces';
import { createPackage } from '../../src/package';
import { uninstallPackage } from '../../src/package';
import { packageInstalledList } from '../../src/package';
import { deletePackage } from '../../src/package';
import { PackageVersion } from '../../src/package';
import { Package } from '../../src/package';
import { PackagingSObjects } from '../../src/interfaces';
import { VersionNumber } from '../../src/utils/versionNumber';
import {
  AncestryJsonProducer,
  AncestryRepresentationProducerOptions,
  PackageAncestry,
} from '../../src/package/packageAncestry';
import { AncestryRepresentationProducer, AncestryTreeProducer } from '../../src/package/packageAncestry';

let session: TestSession;

const VERSION_CREATE_RESPONSE_KEYS = [
  'Id',
  'Status',
  'Package2Id',
  'Package2VersionId',
  'SubscriberPackageVersionId',
  'Tag',
  'Branch',
  'Error',
  'CreatedDate',
  'HasMetadataRemoved',
  'CreatedBy',
];

// version
const TAG = 'Release 1.0.0';
const BRANCH = 'main';

// prefixes
const PKG2_ID_PREFIX = '0Ho';
const SUBSCRIBER_PKG_VERSION_UNINSTALL_ID_PREFIX = '06y';
const PKG2_VERSION_CREATE_REQUEST_ID_PREFIX = '08c';

const SUB_ORG_ALIAS = 'pk2TargetOrg';
const WAIT_INTERVAL_MS = 8000;
const INSTALLATION_KEY = '123456';

describe('Integration tests for @salesforce/packaging library', function () {
  let pkgId = ''; // 0Ho
  let pkgCreateVersionRequestId = ''; // 08c
  let subscriberPkgVersionId = ''; // 04t
  let installReqId = '';
  let uninstallReqId = ''; // 06y
  let pkgName = '';
  let configAggregator: ConfigAggregator;
  let devHubOrg: Org;
  let scratchOrg: Org;
  let project: SfProject;
  before('pkgSetup', async () => {
    process.env.TESTKIT_EXECUTABLE_PATH = 'sfdx';
    // will auth the hub
    session = await TestSession.create({
      project: {
        sourceDir: path.join('test', 'package', 'resources', 'packageProject'),
      },
      setupCommands: [
        'sfdx config:set restDeploy=false',
        `sfdx force:org:create -d 1 -a ${SUB_ORG_ALIAS} -f config/project-scratch-def.json`,
      ],
    });
    pkgName = uniqid({ template: 'pnh-dancingbears-', length: 16 });
    configAggregator = await ConfigAggregator.create();
    devHubOrg = await Org.create({ aliasOrUsername: configAggregator.getPropertyValue<string>('target-dev-hub') });
    scratchOrg = await Org.create({ aliasOrUsername: SUB_ORG_ALIAS });
    project = await SfProject.resolve();
  });

  after(async () => {
    await session?.zip();
    await session?.clean();
  });

<<<<<<< HEAD
  describe('create/update/promote new package version', () => {
=======
  describe('create package/package version, report on pvc, update package/promote package', () => {
>>>>>>> c5114d07
    it('package create', async () => {
      const options: PackageCreateOptions = {
        name: pkgName,
        packageType: 'Unlocked',
        path: 'force-app',
        description: "Don't ease, don't ease, don't ease me in.",
        noNamespace: undefined,
        orgDependent: false,
        errorNotificationUsername: undefined,
      };
      const result = await createPackage(devHubOrg.getConnection(), project, options);

      pkgId = result.Id;
      expect(pkgId).to.be.ok;
      expect(pkgId).to.match(new RegExp(PKG2_ID_PREFIX));

      // verify update to project.json packageDiretory using fs
      const projectFile = (await readJSON(path.join(session.project.dir, 'sfdx-project.json'))) as ProjectJson;
      expect(projectFile).to.have.property('packageDirectories').with.length(1);
      expect(projectFile.packageDirectories[0]).to.include.keys(['package', 'versionName', 'versionNumber']);
      expect(projectFile.packageDirectories[0].package).to.equal(pkgName);
      expect(projectFile.packageAliases).to.deep.equal({
        [pkgName]: pkgId,
      });
    });

    it('package version create', async () => {
      const pv = new PackageVersion({ project, connection: devHubOrg.getConnection() });
      const result = await pv.create({
        packageId: pkgId,
        tag: TAG,
        codecoverage: true,
        branch: BRANCH,
        installationkey: INSTALLATION_KEY,
        installationkeybypass: true,
        definitionfile: path.join(session.project.dir, 'config', 'project-scratch-def.json'),
        versiondescription: 'This is a test',
        validateschema: true,
      });
      expect(result.Id).to.match(
        new RegExp(PKG2_VERSION_CREATE_REQUEST_ID_PREFIX),
        `\n${JSON.stringify(result, undefined, 2)}`
      );
      pkgCreateVersionRequestId = result.Id;
      pkgId = result.Package2Id;
    });

    it('get package version create report', async () => {
      const pv = new PackageVersion({ project, connection: devHubOrg.getConnection() });
      const result = await pv.getCreateVersionReport(pkgCreateVersionRequestId);
      expect(result).to.include.keys(VERSION_CREATE_RESPONSE_KEYS);

      if (result.Status === 'Error') {
        throw new Error(`pv.getCreateVersionReport failed with status Error: ${result.Error.join(';')}`);
      }
    });

    it('wait for package version create to finish', async () => {
      const pv = new PackageVersion({ project, connection: devHubOrg.getConnection() });
      // "enqueued", "in-progress", "success", "error" and "timed-out"
      Lifecycle.getInstance().on('enqueued', async (results: PackageVersionCreateReportProgress) => {
        expect(results.Status).to.equal(PackagingSObjects.Package2VersionStatus.queued);
      });
      Lifecycle.getInstance().on('in-progress', async (results: PackageVersionCreateReportProgress) => {
        // eslint-disable-next-line no-console
        console.log(`in-progress: ${JSON.stringify(results, undefined, 2)}`);
        expect(PackageVersionCreateRequestResultInProgressStatuses).to.include(results.Status);
      });
      Lifecycle.getInstance().on('success', async (results: PackageVersionCreateReportProgress) => {
        expect(results.Status).to.equal(PackagingSObjects.Package2VersionStatus.success);
      });
      const result = await pv.waitForCreateVersion(pkgCreateVersionRequestId, {
        frequency: Duration.seconds(30),
        timeout: Duration.minutes(10),
      });
      expect(result).to.include.keys(VERSION_CREATE_RESPONSE_KEYS);

      subscriberPkgVersionId = result.SubscriberPackageVersionId;

      if (result.Status === 'Error') {
        throw new Error(`pv.waitForCreateVersion failed with status Error: ${result.Error.join(';')}`);
      }
    });

    it('verifies packageversionrequest is in hubforce via package:version:create:list', () => {
      const result = execCmd<[{ Status: string; Id: string }]>('force:package:version:create:list --json').jsonOutput
        .result;

      expect(result).to.have.length.at.least(1);
      result.map((item) => expect(item).to.have.all.keys(VERSION_CREATE_RESPONSE_KEYS));
      expect(
        result.filter((item) => item.Id === pkgCreateVersionRequestId),
        `Did not find Package2CreateVersionRequestId '${pkgCreateVersionRequestId}' in 'force:package:version:create:list' result`
      ).to.have.length(1);
    });

    it('force:package:version:report', async () => {
      const pv = new PackageVersion({ project, connection: devHubOrg.getConnection() });
      const result = await pv.report(subscriberPkgVersionId);

      expect(result).to.not.have.property('Id');
      expect(result.Package2Id).to.equal(
        pkgId,
        `Package Version Report Package Id mismatch: expected '${pkgId}', got '${result.Package2Id}'`
      );
      expect(result.SubscriberPackageVersionId).to.equal(
        subscriberPkgVersionId,
        `Package Version Report Subscriber Package Version Id mismatch: expected '${subscriberPkgVersionId}', got '${result.SubscriberPackageVersionId}'`
      );

      // TODO: PVC command writes new version to sfdx-project.json
      const projectFile = (await readJSON(path.join(session.project.dir, 'sfdx-project.json'))) as ProjectJson;

      // eslint-disable-next-line no-console
      console.log(`projectFile: ${JSON.stringify(projectFile, undefined, 2)}`);

      expect(result.Description).to.equal(
        projectFile.packageDirectories[0].versionDescription,
        `'force:package:version:report' Description mismatch: expected '${projectFile.packageDirectories[0].versionDescription}', got '${result.Description}'`
      );

      expect(result.Name).to.equal(
        projectFile.packageDirectories[0].versionName,
        `'force:package:version:report' Name mismatch: expected '${projectFile.packageDirectories[0].versionName}', got '${result.Name}'`
      );

      const version = projectFile.packageDirectories[0].versionNumber.replace('NEXT', '1');
      expect(result.Version).to.equal(
        version,
        `'force:package:version:report' Version mismatch: expected '${version}', got '${result.Version}'`
      );

      expect(result.IsReleased, 'Expected IsReleased to be false').to.be.false;
      expect(Object.values(projectFile.packageAliases).some((id) => id === subscriberPkgVersionId)).to.be.true;
    });

    it('will update the package version with a new branch', async () => {
      const pv = new PackageVersion({ connection: devHubOrg.getConnection(), project });
      const result = await pv.update(subscriberPkgVersionId, { Branch: 'superFunBranch' });
      expect(result).to.include.keys('id', 'success', 'errors');
      expect(result.id.startsWith('04t')).to.be.true;
      expect(result.success).to.be.true;
      expect(result.errors).to.deep.equal([]);
    });

    it('will promote the package version', async () => {
      const pvc = new PackageVersion({ connection: devHubOrg.getConnection(), project });
      const result = await pvc.promote(subscriberPkgVersionId);
      expect(result).to.have.all.keys('id', 'success', 'errors');
    });

    it('will update the package', async () => {
      const pkg = new Package({ connection: devHubOrg.getConnection() });
      const result = await pkg.update({ Id: pkgId, Description: 'new package description' });
      expect(result).to.have.all.keys('id', 'success', 'errors');
      expect(result.id.startsWith('0Ho')).to.be.true;
      expect(result.success).to.be.true;
      expect(result.errors).to.deep.equal([]);
    });
  });

  describe('install the package in scratch org', () => {
    it('install package async', async () => {
      const pkg = new Package({ connection: scratchOrg.getConnection() });
      await pkg.waitForPublish(subscriberPkgVersionId, 10, INSTALLATION_KEY);
      const result = await pkg.install({
        SubscriberPackageVersionKey: subscriberPkgVersionId,
        Password: INSTALLATION_KEY,
      });
      expect(result).to.have.property('Status', 'IN_PROGRESS');
      expect(result).to.have.property('Errors', null);
      expect(result).to.have.property('SubscriberPackageVersionKey', subscriberPkgVersionId);
      expect(result).to.have.property('Id');

      installReqId = result.Id;
    });

    it('getInstallStatus until it finishes', async () => {
      const waitForInstallRequestAndValidate = async (counter = 1): Promise<{ Status: string }> => {
        const pkg = new Package({ connection: scratchOrg.getConnection() });
        const pollResult = await pkg.getInstallStatus(installReqId);

        expect(pollResult).to.have.property('Status');
        expect(pollResult).to.have.property('Id', installReqId);
        expect(pollResult).to.have.property('Errors', null);
        expect(pollResult).to.have.property('SubscriberPackageVersionKey', subscriberPkgVersionId);

        if (pollResult.Status === 'IN_PROGRESS' && counter < 80) {
          return sleep(WAIT_INTERVAL_MS, Duration.Unit.MILLISECONDS).then(() =>
            waitForInstallRequestAndValidate(counter++)
          );
        } else {
          // break out of recursion, validate pollResult
          expect(
            pollResult.Status,
            `Checked InstallRequest ${counter} time(s) with interval of ${WAIT_INTERVAL_MS} ms and failed test with Status=${pollResult.Status}`
          ).to.equal('SUCCESS');
          return pollResult;
        }
      };
      const result = await waitForInstallRequestAndValidate();
      expect(result.Status).to.equal('SUCCESS');
    });

    it('packageInstalledList returns the correct information', async () => {
      const connection = scratchOrg.getConnection();
      const result = await packageInstalledList(connection);
      const foundRecord = result.filter((item) => item.SubscriberPackageVersion.Id === subscriberPkgVersionId);

      expect(result).to.have.length.at.least(1);
      expect(foundRecord, `Did not find SubscriberPackageVersionId ${subscriberPkgVersionId}`).to.have.length(1);
      expect(foundRecord[0]).to.have.property('Id');
      expect(foundRecord[0]).to.have.property('SubscriberPackageId');
      expect(foundRecord[0].SubscriberPackage).to.have.property('Name');
      expect(foundRecord[0].SubscriberPackage).to.have.property('NamespacePrefix');
      expect(foundRecord[0].SubscriberPackageVersion).to.have.property('Id');
      expect(foundRecord[0].SubscriberPackageVersion).to.have.property('Name');
      expect(foundRecord[0].SubscriberPackageVersion).to.have.property('MajorVersion');
      expect(foundRecord[0].SubscriberPackageVersion).to.have.property('MinorVersion');
      expect(foundRecord[0].SubscriberPackageVersion).to.have.property('PatchVersion');
      expect(foundRecord[0].SubscriberPackageVersion).to.have.property('BuildNumber');
    });
  });

  describe('uninstall the package', () => {
    it('uninstallPackage', async () => {
      const conn = scratchOrg.getConnection();
      const result = await uninstallPackage(subscriberPkgVersionId, conn);

      expect(result).to.include.keys(['Status', 'Id', 'SubscriberPackageVersionId']);
      uninstallReqId = result.Id;
      expect(uninstallReqId).to.match(new RegExp(SUBSCRIBER_PKG_VERSION_UNINSTALL_ID_PREFIX));

      // sometimes uninstall is pretty fast!
      expect(['InProgress', 'Success'].includes(result.Status));
      expect(result).to.have.property('SubscriberPackageVersionId', subscriberPkgVersionId);
    });

    it('runs force:package:uninstall:report to wait for results', async () => {
      const MAX_TRIES = 40;

      const waitForUninstallRequestAndValidate = async (
        counter = 1
      ): Promise<{
        Status: string;
        SubscriberPackageVersionId?: string;
      }> => {
        const pollResult = execCmd<{ Status: string; Id: string }>(
          `force:package:uninstall:report --targetusername ${SUB_ORG_ALIAS} --requestid ${uninstallReqId} --json`
        ).jsonOutput.result;

        if (pollResult.Status === 'InProgress' && counter < MAX_TRIES) {
          return sleep(WAIT_INTERVAL_MS, Duration.Unit.MILLISECONDS).then(() =>
            waitForUninstallRequestAndValidate(counter++)
          );
        } else {
          // break out of recursion, validate result
          expect(
            pollResult.Status,
            `Checked UninstallRequest ${counter} time(s) with interval of ${WAIT_INTERVAL_MS} ms and failed test with Status=${pollResult.Status}.`
          ).to.equal('Success');
          return pollResult;
        }
      };
      const result = await waitForUninstallRequestAndValidate();

      expect(result.Status).to.equal('Success');
      expect(result).to.have.property('Id').to.match(new RegExp(SUBSCRIBER_PKG_VERSION_UNINSTALL_ID_PREFIX));
      expect(result.SubscriberPackageVersionId).to.equal(subscriberPkgVersionId);
      expect(result).to.include.keys([
        'CreatedDate',
        'CreatedById',
        'LastModifiedDate',
        'LastModifiedById',
        'SystemModstamp',
      ]);
    });

    it('gets an error trying to uninstall again (and waiting for the result)', () => {
      execCmd<{ Status: string; Id: string }>(
        `force:package:uninstall:report --targetusername ${SUB_ORG_ALIAS} --requestid ${uninstallReqId} --wait 20`,
        { ensureExitCode: 1 }
      );
    });

    it('gets zero results from package:installed:list', () => {
      const result = execCmd<[]>(`force:package:installed:list --targetusername ${SUB_ORG_ALIAS} --json`, {
        ensureExitCode: 0,
      }).jsonOutput.result;
      expect(result).to.have.length(0);
    });
  });

  describe('delete package/version from the devhub', () => {
    it('deletes the package version', async () => {
      const pv = new PackageVersion({ project, connection: devHubOrg.getConnection() });
      const result = await pv.delete(subscriberPkgVersionId);
      expect(result.success).to.be.true;
      expect(result.id).to.equal(subscriberPkgVersionId);
    });

    it('deletes the package', async () => {
      const result = await deletePackage(pkgId, project, devHubOrg.getConnection(), false);
      expect(result.success).to.be.true;
      expect(result.id).to.be.equal(pkgId);
    });
  });
});
describe('ancestry tests', () => {
  type PackageVersionQueryResult = PackagingSObjects.Package2Version & {
    Package2: {
      Id: string;
      Name: string;
      NamespacePrefix: string;
    };
  };
  let project: SfProject;
  let devHubOrg: Org;
  let configAggregator: ConfigAggregator;
  let pkgName: string;
  let versions: VersionNumber[];
  let sortedVersions: VersionNumber[];
  let aliases: { [alias: string]: string };

  before('ancestry project setup', async () => {
    const query =
      "SELECT AncestorId, SubscriberPackageVersionId, MajorVersion, MinorVersion, PatchVersion, BuildNumber, Package2Id, Package2.Name, package2.NamespacePrefix FROM Package2Version where package2.containeroptions = 'Managed' AND IsReleased = true";

    process.env.TESTKIT_EXECUTABLE_PATH = 'sfdx';
    // will auth the hub
    session = await TestSession.create({
      project: {
        sourceDir: path.join('test', 'package', 'resources', 'packageProject'),
      },
      setupCommands: ['sfdx config:set restDeploy=false'],
    });
    configAggregator = await ConfigAggregator.create();
    devHubOrg = await Org.create({ aliasOrUsername: configAggregator.getPropertyValue<string>('target-dev-hub') });
    let pvRecords = (await devHubOrg.getConnection().tooling.query<PackageVersionQueryResult>(query)).records;
    // preferred well known package pnhcoverage3, but if it's not available, use the first one
    if (pvRecords.some((pv) => pv.Package2.Name === 'pnhcoverage3')) {
      pkgName = 'pnhcoverage3';
    } else {
      pkgName = pvRecords[0].Package2.Name;
    }
    pvRecords = pvRecords.filter((pv) => pv.Package2.Name === pkgName);
    versions = pvRecords.map((pv) => {
      return new VersionNumber(pv.MajorVersion, pv.MinorVersion, pv.PatchVersion, pv.BuildNumber);
    });
    sortedVersions = [...versions].sort((a, b) => a.compareTo(b));
    project = await SfProject.resolve();
    const pjson = project.getSfProjectJson();
    const pkg = project.getDefaultPackage();
    pkg.package = pkgName;
    pkg.versionNumber = sortedVersions[0].toString();
    pkg.versionName = 'v1';
    pjson.set('packageDirectories', [pkg]);
    aliases = Object.fromEntries([
      ...pvRecords.map((pv, index) => [
        `${pv.Package2.Name}@${versions[index].toString()}`,
        pv.SubscriberPackageVersionId,
      ]),
      [pkgName, pvRecords[0].Package2Id],
    ]);
    pjson.set('packageAliases', aliases);
    pjson.set('namespace', pvRecords[0].Package2.NamespacePrefix);
    pjson.writeSync();
  });

  after(async () => {
    await session?.zip();
    await session?.clean();
  });
  it('should have a correct project config', async () => {
    expect(project.getSfProjectJson().get('packageAliases')).to.have.property(pkgName);
  });
  it('should product a json representation of the ancestor tree from package name (0Ho)', async () => {
    const pa = await PackageAncestry.create({ packageId: pkgName, project, connection: devHubOrg.getConnection() });
    expect(pa).to.be.ok;
    const jsonProducer = await pa.getGraphAs(
      (opts: AncestryRepresentationProducerOptions) => new AncestryJsonProducer(opts),
      undefined
    );
    expect(jsonProducer).to.be.ok;
    const jsonTree = await jsonProducer.produce();
    expect(jsonTree).to.have.property('data');
    expect(jsonTree).to.have.property('children');
  });
  it('should product a graphic representation of the ancestor tree from package name (0Ho)', async () => {
    const pa = await PackageAncestry.create({ packageId: pkgName, project, connection: devHubOrg.getConnection() });
    expect(pa).to.be.ok;
    class TestAncestryTreeProducer extends AncestryTreeProducer implements AncestryRepresentationProducer {
      public static treeAsText: string;
      public constructor(options?: AncestryRepresentationProducerOptions) {
        super(options);
      }
    }
    const treeProducer = await pa.getGraphAs(
      (opts: AncestryRepresentationProducerOptions) =>
        new TestAncestryTreeProducer({ ...opts, logger: (text) => (TestAncestryTreeProducer.treeAsText = text) }),
      undefined
    );
    expect(treeProducer).to.be.ok;
    await treeProducer.produce();
    const treeText = TestAncestryTreeProducer.treeAsText.split(os.EOL);
    expect(treeText[0]).to.match(new RegExp(`^└─ ${sortedVersions[0].toString()}`));
  });
  it('should get path from leaf to root', async () => {
    const pa = await PackageAncestry.create({ packageId: pkgName, project, connection: devHubOrg.getConnection() });
    expect(pa).to.be.ok;
    const graph = pa.getAncestryGraph();
    const root = graph.findNode((n) => graph.inDegree(n) === 0);
    const subIds: string[] = Object.values(project.getSfProjectJson().get('packageAliases')).filter((id) =>
      id.startsWith('04t')
    );
    const leaf = subIds[subIds.length - 1];
    const pathsToRoots = await pa.getLeafPathToRoot(leaf);
    expect(pathsToRoots).to.be.ok;
    expect(pathsToRoots).to.have.lengthOf(1);
    expect(pathsToRoots[0][0].SubscriberPackageVersionId).to.equal(leaf);
    expect(pathsToRoots[0][pathsToRoots[0].length - 1].getVersion()).to.equal(root);
  });
});<|MERGE_RESOLUTION|>--- conflicted
+++ resolved
@@ -1,5 +1,5 @@
 /*
- * Copyright (c) 2022, salesforce.com, inc.
+ * Copyright (c) 2020, salesforce.com, inc.
  * All rights reserved.
  * Licensed under the BSD 3-Clause license.
  * For full license text, see LICENSE.txt file in the repo root or https://opensource.org/licenses/BSD-3-Clause
@@ -98,11 +98,7 @@
     await session?.clean();
   });
 
-<<<<<<< HEAD
-  describe('create/update/promote new package version', () => {
-=======
   describe('create package/package version, report on pvc, update package/promote package', () => {
->>>>>>> c5114d07
     it('package create', async () => {
       const options: PackageCreateOptions = {
         name: pkgName,
