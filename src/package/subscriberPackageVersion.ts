--- conflicted
+++ resolved
@@ -5,11 +5,7 @@
  * For full license text, see LICENSE.txt file in the repo root or https://opensource.org/licenses/BSD-3-Clause
  */
 
-<<<<<<< HEAD
-import { Connection, Logger, Messages, sfdc, SfError } from '@salesforce/core';
-=======
 import { Connection, Messages, SfError, sfdc, Logger, SfProject } from '@salesforce/core';
->>>>>>> 8ef35138
 import { Duration } from '@salesforce/kit';
 import { Optional } from '@salesforce/ts-types';
 import {
@@ -213,15 +209,8 @@
    *
    * @returns The SubscriberPackageVersion Id (04t).
    */
-<<<<<<< HEAD
-  // eslint-disable-next-line @typescript-eslint/require-await
-  public async getId(): Promise<string> {
-    this.Id = this.options.id;
-    return this.Id;
-=======
   public getId(): Promise<string> {
     return Promise.resolve(this.id);
->>>>>>> 8ef35138
   }
 
   /**
@@ -435,27 +424,13 @@
     if (!this.data || !Reflect.has(this.data, field)) {
       await this.getData({ includeHighCostFields: highCostQueryFields.includes(field) });
     }
-<<<<<<< HEAD
-    return Reflect.get(this, field) as T;
-=======
     return Reflect.get(this.data || {}, field) as T;
->>>>>>> 8ef35138
-  }
-
+  }
+
+  // eslint-disable-next-line class-methods-use-this
   private getFieldsForQuery(options: { force?: boolean; includeHighCostFields?: boolean }): string[] {
     return SubscriberPackageVersionFields.filter(
       (field) => !highCostQueryFields.includes(field) || options.includeHighCostFields
-<<<<<<< HEAD
-    ).filter((field) => (!this.fieldsRead.has(field) && !options.force) || options.force);
-  }
-
-  private mapFields(fields: string[]): void {
-    fields.forEach((field) => {
-      Reflect.set(this, field, Reflect.get(this.data, field));
-      this.fieldsRead.add(field);
-    });
-=======
     );
->>>>>>> 8ef35138
   }
 }