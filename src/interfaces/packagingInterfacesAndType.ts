--- conflicted
+++ resolved
@@ -164,9 +164,6 @@
   path: string;
 };
 
-<<<<<<< HEAD
-export type PackageVersionQueryOptions = Pick<PackageVersionOptions, 'connection'> & {
-=======
 export type PackageDescriptorJson = Partial<NamedPackageDir> &
   Partial<{
     id: string;
@@ -195,9 +192,8 @@
   SkipValidation: boolean;
 };
 
-export type PackageVersionQueryOptions = {
+export type PackageVersionQueryOptions = Pick<PackageVersionOptions, 'connection'> & {
   project: SfProject;
->>>>>>> fef0ac2b
   orderBy: string;
   modifiedLastDays: number;
   createdLastDays: number;
