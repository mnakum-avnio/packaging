--- conflicted
+++ resolved
@@ -7,8 +7,5 @@
 export * from './packageVersion1GP';
 export * from './packageDisplay';
 export * from './package1VersionCreateGet';
-<<<<<<< HEAD
 export * from './package1VersionCreate';
-=======
-export * from './package1VersionList';
->>>>>>> d180b7e8
+export * from './package1VersionList';