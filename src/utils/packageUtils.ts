/*
 * Copyright (c) 2022, salesforce.com, inc.
 * All rights reserved.
 * Licensed under the BSD 3-Clause license.
 * For full license text, see LICENSE.txt file in the repo root or https://opensource.org/licenses/BSD-3-Clause
 */
import * as os from 'os';
<<<<<<< HEAD
import { Connection, Messages, NamedPackageDir, PackageDir, SfdcUrl, SfError, SfProject } from '@salesforce/core';
import { camelCaseToTitleCase } from '@salesforce/kit';
import { Tokens } from '@salesforce/core/lib/messages';
=======
import {
  Connection,
  Lifecycle,
  Logger,
  Messages,
  NamedPackageDir,
  PackageDir,
  PollingClient,
  SfdcUrl,
  SfError,
  SfProject,
  StatusResult,
} from '@salesforce/core';
import { camelCaseToTitleCase, Duration } from '@salesforce/kit';
>>>>>>> 488fde9e
import { Many, Nullable, Optional } from '@salesforce/ts-types';
import { SaveError } from 'jsforce';
import { PackageDescriptorJson, PackageType, PackagingSObjects } from '../interfaces';
import { BuildNumberToken, VersionNumber } from './versionNumber';

Messages.importMessagesDirectory(__dirname);
const messages = Messages.loadMessages('@salesforce/packaging', 'pkg_utils');

export const VERSION_NUMBER_SEP = '.';
const INVALID_TYPE_REGEX = /[\w]*(sObject type '[A-Za-z]*Package[2]?[A-Za-z]*' is not supported)[\w]*/im;
const ID_REGISTRY = [
  {
    prefix: '0Ho',
    label: 'Package Id',
  },
  {
    prefix: '05i',
    label: 'Package Version Id',
  },
  {
    prefix: '08c',
    label: 'Package Version Create Request Id',
  },
  {
    prefix: '04t',
    label: 'Subscriber Package Version Id',
  },
];

export type IdRegistryValue = { prefix: string; label: string };
export type IdRegistry = {
  [key: string]: IdRegistryValue;
};

export const INSTALL_URL_BASE = new SfdcUrl('https://login.salesforce.com/packaging/installPackage.apexp?p0=');

// https://developer.salesforce.com/docs/atlas.en-us.salesforce_app_limits_cheatsheet.meta/salesforce_app_limits_cheatsheet/salesforce_app_limits_platform_soslsoql.htm
export const SOQL_WHERE_CLAUSE_MAX_LENGTH = 4000;

export const POLL_INTERVAL_SECONDS = 30;

export const DEFAULT_PACKAGE_DIR = {
  path: '',
  package: '',
  versionName: 'ver 0.1',
  versionNumber: '0.1.0.NEXT',
  default: true,
};

export const BY_PREFIX = ((): IdRegistry => {
  return Object.fromEntries(ID_REGISTRY.map((id) => [id.prefix, { prefix: id.prefix, label: id.label }]));
})();

export const BY_LABEL = ((): IdRegistry => {
  return Object.fromEntries(
    ID_REGISTRY.map((id) => [id.label.replace(/ /g, '_').toUpperCase(), { prefix: id.prefix, label: id.label }])
  );
})();

export function validateId(idObj: Many<IdRegistryValue>, value: string): void {
  if (!validateIdNoThrow(idObj, value)) {
    throw messages.createError('invalidIdOrAlias', [
      Array.isArray(idObj) ? idObj.map((e) => e.label).join(' or ') : idObj.label,
      value,
      Array.isArray(idObj) ? idObj.map((e) => e.prefix).join(' or ') : idObj.prefix,
    ]);
  }
}
export function validateIdNoThrow(idObj: Many<IdRegistryValue>, value): IdRegistryValue | false {
  if (!value || (value.length !== 15 && value.length !== 18)) {
    return false;
  }
  return Array.isArray(idObj) ? idObj.some((e) => value.startsWith(e.prefix)) : value.startsWith(idObj.prefix);
}
export function validateVersionNumber(
  versionNumberString: string,
  supportedBuildNumberToken: string,
  supportedBuildNumberToken2?: string
): string {
  const versionNumber = VersionNumber.from(versionNumberString);
  // build number can be a number or valid token
  if (
    Number.isNaN(parseInt(`${versionNumber.build}`, 10)) &&
    versionNumber.build !== supportedBuildNumberToken &&
    versionNumber.build !== supportedBuildNumberToken2
  ) {
    if (supportedBuildNumberToken2) {
      throw messages.createError('errorInvalidBuildNumberForKeywords', [
        versionNumberString,
        supportedBuildNumberToken,
        supportedBuildNumberToken2,
      ]);
    } else {
      throw messages.createError('errorInvalidBuildNumber', [versionNumberString, supportedBuildNumberToken]);
    }
  }

  return versionNumberString;
}
export async function validatePatchVersion(
  connection: Connection,
  versionNumberString: string,
  packageId: string
): Promise<void> {
  const query = `SELECT ContainerOptions FROM Package2 WHERE id ='${packageId}'`;
  const queryResult = await connection.tooling.query(query);

  if (queryResult.records === null || queryResult.records.length === 0) {
    throw messages.createError('errorInvalidPackageId', [packageId]);
  }

  // Enforce a patch version of zero (0) for Locked packages only
  if (queryResult.records[0].ContainerOptions === 'Locked') {
    const versionNumber = VersionNumber.from(versionNumberString);
    if (versionNumber.patch !== '0') {
      throw messages.createError('errorInvalidPatchNumber', [versionNumberString]);
    }
  }
}

// TODO: let's get rid of this in favor of SfdcUrl.isValidUrl()

// determines if error is from malformed SubscriberPackageVersion query
// this is in place to allow cli to run against app version 214, where SPV queries
// do not require installation key
export function isErrorFromSPVQueryRestriction(err: Error): boolean {
  return (
    err.name === 'MALFORMED_QUERY' &&
    err.message.includes('Implementation restriction: You can only perform queries of the form Id')
  );
}

export function isErrorPackageNotAvailable(err: Error): boolean {
  return err.name === 'UNKNOWN_EXCEPTION' || err.name === 'PACKAGE_UNAVAILABLE';
}

// overwrites error message under certain conditions
export function massageErrorMessage(err: Error): Error {
  if (err.name === 'INVALID_OR_NULL_FOR_RESTRICTED_PICKLIST') {
    err['message'] = messages.getMessage('invalidPackageTypeMessage');
  }

  if (
    err.name === 'MALFORMED_ID' &&
    (err.message.includes('Version ID') || err.message.includes('Version Definition ID'))
  ) {
    err['message'] = messages.getMessage('malformedPackageVersionIdMessage');
  }

  if (err.name === 'MALFORMED_ID' && err.message.includes('Package2 ID')) {
    err['message'] = messages.getMessage('malformedPackageIdMessage');
  }

  // remove references to Second Generation
  if (err.message.includes('Second Generation ')) {
    err['message'] = err.message.replace('Second Generation ', '');
  }

  return err;
}

// applies actions to common package errors
// eslint-disable-next-line complexity
export function applyErrorAction(err: Error): Error {
  // append when actions already exist
  const actions = [];

  // include existing actions
  if (err['action']) {
    actions.push(err['action']);
  }

  // TODO: (need to get with packaging team on this)
  // until next generation packaging is GA, wrap perm-based errors w/
  // 'contact sfdc' action (REMOVE once GA'd)
  if (
    (err.name === 'INVALID_TYPE' && INVALID_TYPE_REGEX.test(err.message)) ||
    (err.name === 'NOT_FOUND' && err.message === messages.getMessage('notFoundMessage'))
  ) {
    // contact sfdc customer service
    actions.push(messages.getMessage('packageNotEnabledAction'));
  }

  if (err.name === 'INVALID_FIELD' && err.message.includes('Instance')) {
    actions.push(messages.getMessage('packageInstanceNotEnabled'));
  }

  if (err.name === 'INVALID_FIELD' && err.message.includes('SourceOrg')) {
    actions.push(messages.getMessage('packageSourceOrgNotEnabled'));
  }

  if (err.name === 'INVALID_OR_NULL_FOR_RESTRICTED_PICKLIST') {
    actions.push(messages.getMessage('invalidPackageTypeAction'));
  }

  if (err.name === 'MALFORMED_ID' && err.message === messages.getMessage('malformedPackageIdMessage')) {
    actions.push(messages.getMessage('malformedPackageIdAction'));
  }

  if (err.name === 'MALFORMED_ID' && err.message === messages.getMessage('malformedPackageVersionIdMessage')) {
    actions.push(messages.getMessage('malformedPackageVersionIdAction'));
  }

  if (
    (err.message.includes(BY_LABEL.SUBSCRIBER_PACKAGE_VERSION_ID.label) && err.message.includes('is invalid')) ||
    err.name === 'INVALID_ID_FIELD' ||
    (err.name === 'INVALID_INPUT' && err.message.includes('Verify you entered the correct ID')) ||
    err.name === 'MALFORMED_ID'
  ) {
    actions.push(messages.getMessage('idNotFoundAction'));
  }

  if (actions.length > 0) {
    err['action'] = actions.join('\n');
  }

  return err;
}
/**
 * Given a subscriber package version ID (04t) or package version ID (05i), return the package version ID (05i)
 *
 * @param versionId The subscriber package version ID
 * @param connection For tooling query
 */
export async function getPackageVersionId(versionId: string, connection: Connection): Promise<string> {
  // if it's already a 05i return it, otherwise query for it
  if (versionId?.startsWith(BY_LABEL.PACKAGE_VERSION_ID.prefix)) {
    return versionId;
  }
  const query = `SELECT Id FROM Package2Version WHERE SubscriberPackageVersionId = '${versionId}'`;
  return connection.tooling.query(query).then((queryResult) => {
    if (!queryResult || !queryResult.totalSize) {
      throw messages.createError('errorInvalidIdNoMatchingVersionId', [
        BY_LABEL.SUBSCRIBER_PACKAGE_VERSION_ID.label,
        versionId,
        BY_LABEL.PACKAGE_VERSION_ID.label,
      ]);
    }
    return queryResult.records[0].Id;
  });
}

export function escapeInstallationKey(key?: string): Nullable<string> {
  return key ? key.replace(/\\/g, '\\\\').replace(/'/g, "\\'") : null;
}

/**
 * Given 0Ho the package type type (Managed, Unlocked, Locked(deprecated?))
 *
 * @param packageId the 0Ho
 * @param connection For tooling query
 * @throws Error with message when package2 cannot be found
 */
export async function getPackageType(packageId: string, connection: Connection): Promise<PackageType> {
  const query = `SELECT ContainerOptions FROM Package2 WHERE id ='${packageId}'`;

  const queryResult = await connection.tooling.query<Pick<PackagingSObjects.Package2, 'ContainerOptions'>>(query);
  if (queryResult.records.length === 0) {
    throw messages.createError('errorInvalidPackageId', [packageId]);
  }
  return queryResult.records[0].ContainerOptions;
}
/**
 * Given 04t the package type type (Managed, Unlocked, Locked(deprecated?))
 *
 * @param packageVersionId the 04t
 * @param connection For tooling query
 * @param installKey For tooling query, if an installation key is applicable to the package version it must be passed in the queries
 * @throws Error with message when package2 cannot be found
 */
export async function getPackageTypeBy04t(
  packageVersionId: string,
  connection: Connection,
  installKey?: string
): Promise<string> {
  let query = `SELECT Package2ContainerOptions FROM SubscriberPackageVersion WHERE id ='${packageVersionId}'`;

  if (installKey) {
    const escapedInstallationKey = installKey.replace(/\\/g, '\\\\').replace(/'/g, "\\'");
    query += ` AND InstallationKey ='${escapedInstallationKey}'`;
  }

  const queryResult = await connection.tooling.query<
    Pick<PackagingSObjects.SubscriberPackageVersion, 'Package2ContainerOptions'>
  >(query);
  if (!queryResult || queryResult.records === null || queryResult.records.length === 0) {
    throw messages.createError('errorInvalidPackageId', [packageVersionId]);
  }
  return queryResult.records[0].Package2ContainerOptions;
}
/**
 * Given a package version ID (05i) or subscriber package version ID (04t), return the subscriber package version ID (04t)
 *
 * @param versionId The suscriber package version ID
 * @param connection For tooling query
 */
export async function getSubscriberPackageVersionId(versionId: string, connection: Connection): Promise<string> {
  // if it's already a 04t return it, otherwise query for it
  if (!versionId || versionId.startsWith(BY_LABEL.SUBSCRIBER_PACKAGE_VERSION_ID.prefix)) {
    return versionId;
  }
  const query = `SELECT SubscriberPackageVersionId FROM Package2Version WHERE Id = '${versionId}'`;
  const queryResult = await connection.tooling.query<
    Pick<PackagingSObjects.Package2Version, 'SubscriberPackageVersionId'>
  >(query);
  if (!queryResult || !queryResult.totalSize) {
    throw messages.createError('errorInvalidIdNoMatchingVersionId', [
      BY_LABEL.PACKAGE_VERSION_ID.label,
      versionId,
      BY_LABEL.SUBSCRIBER_PACKAGE_VERSION_ID.label,
    ]);
  }
  return queryResult.records[0].SubscriberPackageVersionId;
}
/**
 * Get the ContainerOptions for the specified Package2 (0Ho) IDs.
 *
 * @return Map of 0Ho id to container option api value
 * @param packageIds The list of package IDs
 * @param connection For tooling query
 */
// eslint-disable-next-line @typescript-eslint/require-await
export async function getContainerOptions(
  packageIds: string[],
  connection: Connection
): Promise<Map<string, PackageType>> {
  if (!packageIds || packageIds.length === 0) {
    return new Map<string, PackageType>();
  }
  const query = "SELECT Id, ContainerOptions FROM Package2 WHERE Id IN ('%IDS%')";

  const records = await queryWithInConditionChunking<Pick<PackagingSObjects.Package2, 'Id' | 'ContainerOptions'>>(
    query,
    packageIds,
    '%IDS%',
    connection
  );

  if (records && records.length > 0) {
    return new Map(records.map((record) => [record.Id, record.ContainerOptions]));
  }
  return new Map<string, PackageType>();
}
/**
 * Return the Package2Version.HasMetadataRemoved field value for the given Id (05i)
 *
 * @param packageVersionId package version ID (05i)
 * @param connection For tooling query
 */
export async function getHasMetadataRemoved(packageVersionId: string, connection: Connection): Promise<boolean> {
  const query = `SELECT HasMetadataRemoved FROM Package2Version WHERE Id = '${packageVersionId}'`;

  const queryResult = await connection.tooling.query<Pick<PackagingSObjects.Package2Version, 'HasMetadataRemoved'>>(
    query
  );
  if (!queryResult || queryResult.records === null || queryResult.records.length === 0) {
    throw messages.createError('errorInvalidIdNoMatchingVersionId', [
      BY_LABEL.PACKAGE_VERSION_ID.label,
      packageVersionId,
      BY_LABEL.PACKAGE_VERSION_ID.label,
    ]);
  }
  return queryResult.records[0].HasMetadataRemoved;
}
/**
 * Given a list of subscriber package version IDs (04t), return the associated version strings (e.g., Major.Minor.Patch.Build)
 *
 * @return Map of subscriberPackageVersionId to versionString
 * @param subscriberPackageVersionIds
 * @param connection For tooling query
 */
// eslint-disable-next-line @typescript-eslint/require-await
export async function getPackageVersionStrings(
  subscriberPackageVersionIds: string[],
  connection: Connection
): Promise<Map<string, string>> {
  type PackageVersionString = Pick<
    PackagingSObjects.Package2Version,
    'SubscriberPackageVersionId' | 'MajorVersion' | 'MinorVersion' | 'PatchVersion' | 'BuildNumber'
  >;
  let results = new Map<string, string>();
  if (!subscriberPackageVersionIds || subscriberPackageVersionIds.length === 0) {
    return results;
  }
  // remove any duplicate Ids
  const ids = [...new Set<string>(subscriberPackageVersionIds)];

  const query = `SELECT SubscriberPackageVersionId, MajorVersion, MinorVersion, PatchVersion, BuildNumber FROM Package2Version WHERE SubscriberPackageVersionId IN (${ids
    .map((id) => `'${id}'`)
    .join(',')})`;

  const records = await queryWithInConditionChunking<PackageVersionString>(query, ids, '%IDS%', connection);
  if (records && records.length > 0) {
    results = new Map<string, string>(
      records.map((record) => {
        const version = concatVersion(
          record.MajorVersion,
          record.MinorVersion,
          record.PatchVersion,
          record.BuildNumber
        );
        return [record.SubscriberPackageVersionId, version];
      })
    );
  }
  return results;
}
/**
 * For queries with an IN condition, determine if the WHERE clause will exceed
 * SOQL's 4000 character limit.  Perform multiple queries as needed to stay below the limit.
 *
 * @return concatenated array of records returned from the resulting query(ies)
 * @param query The full query to execute containing the replaceToken param in its IN clause
 * @param items The IN clause items.  A length-appropriate single-quoted comma-separated string chunk will be made from the items.
 * @param replaceToken A placeholder in the query's IN condition that will be replaced with the chunked items
 * @param connection For tooling query
 */
export async function queryWithInConditionChunking<T = Record<string, unknown>>(
  query: string,
  items: string[],
  replaceToken: string,
  connection: Connection
): Promise<T[]> {
  let records: T[] = [];
  if (!query || !items || !replaceToken) {
    return records;
  }

  const whereClause = query.substring(query.toLowerCase().indexOf('where'), query.length);
  const inClauseItemsMaxLength = SOQL_WHERE_CLAUSE_MAX_LENGTH - whereClause.length - replaceToken.length;

  let itemsQueried = 0;
  while (itemsQueried < items.length) {
    const chunkCount: number = getInClauseItemsCount(items, itemsQueried, inClauseItemsMaxLength);
    if (chunkCount === 0) {
      throw messages.createError('itemDoesNotFitWithinMaxLength', [
        query,
        items[itemsQueried].slice(0, 20),
        items[itemsQueried].length,
        inClauseItemsMaxLength,
      ]);
    }
    const itemsStr = `${items.slice(itemsQueried, itemsQueried + chunkCount).join("','")}`;
    const queryChunk = query.replace(replaceToken, itemsStr);
    const result = await connection.tooling.query<T>(queryChunk);
    if (result && result.records.length > 0) {
      records = records.concat(result.records);
    }
    itemsQueried += chunkCount;
  }
  return records;
}
/**
 * Returns the number of items that can be included in a quoted comma-separated string (e.g., "'item1','item2'") not exceeding maxLength
 */
// TODO: this function cannot handle a single item that is longer than maxLength - what to do, since this could be the root cause of an infinite loop?
export function getInClauseItemsCount(items: string[], startIndex: number, maxLength: number): number {
  let resultLength = 0;
  let includedCount = 0;

  while (startIndex + includedCount < items.length) {
    let itemLength = 0;
    if (items[startIndex + includedCount]) {
      itemLength = items[startIndex + includedCount].length + 3; // 3 = length of "'',"
      if (resultLength + itemLength > maxLength) {
        // the limit has been exceeded, return the current count
        return includedCount;
      }
      includedCount++;
      resultLength += itemLength;
    }
  }
  return includedCount;
}

export function validateAncestorId(
  ancestorId: string,
  highestReleasedVersion: PackagingSObjects.Package2Version,
  explicitUseNoAncestor: boolean,
  isPatch: boolean,
  skipAncestorCheck: boolean,
  origSpecifiedAncestor: string
): string {
  if (explicitUseNoAncestor) {
    if (!highestReleasedVersion) {
      return '';
    } else {
      // the explicitUseNoAncestor && skipAncestorCheck case is handled above
      throw messages.createError('errorAncestorNoneNotAllowed', [getPackageVersionNumber(highestReleasedVersion)]);
    }
  }
  if (!isPatch && !skipAncestorCheck) {
    if (highestReleasedVersion) {
      if (highestReleasedVersion.Id !== ancestorId) {
        throw messages.createError('errorAncestorNotHighest', [
          origSpecifiedAncestor,
          getPackageVersionNumber(highestReleasedVersion),
        ]);
      }
    } else {
      // looks like the initial version:create - allow
      ancestorId = '';
    }
  }
  return ancestorId;
}
// eslint-disable-next-line complexity
export async function getAncestorId(
  packageDescriptorJson: PackageDescriptorJson,
  project: SfProject,
  connection: Connection,
  versionNumberString: string,
  skipAncestorCheck: boolean
): Promise<string> {
  // If an id property is present, use it.  Otherwise, look up the package id from the package property.
  const packageId = packageDescriptorJson.id ?? getPackageIdFromAlias(packageDescriptorJson.package, project);

  // No need to proceed if Unlocked
  const packageType = await getPackageType(packageId, connection);

  if (packageType === 'Unlocked') {
    return '';
  }

  let ancestorId = '';
  // ancestorID can be alias, 05i, or 04t;
  // validate and convert to 05i, as needed

  const versionNumber = VersionNumber.from(versionNumberString);

  let origSpecifiedAncestor = packageDescriptorJson.ancestorId;
  let highestReleasedVersion: PackagingSObjects.Package2Version = null;

  const explicitUseHighestRelease =
    packageDescriptorJson.ancestorId === BuildNumberToken.HIGHEST_VERSION_NUMBER_TOKEN ||
    packageDescriptorJson.ancestorVersion === BuildNumberToken.HIGHEST_VERSION_NUMBER_TOKEN;
  const explicitUseNoAncestor =
    packageDescriptorJson.ancestorId === BuildNumberToken.NONE_VERSION_NUMBER_TOKEN ||
    packageDescriptorJson.ancestorVersion === BuildNumberToken.NONE_VERSION_NUMBER_TOKEN;
  if (
    (explicitUseHighestRelease || explicitUseNoAncestor) &&
    packageDescriptorJson.ancestorId &&
    packageDescriptorJson.ancestorVersion
  ) {
    if (packageDescriptorJson.ancestorId !== packageDescriptorJson.ancestorVersion) {
      // both ancestorId and ancestorVersion specified, HIGHEST and/or NONE are used, the values disagree
      throw messages.createError('errorAncestorIdVersionHighestOrNoneMismatch', [
        packageDescriptorJson.ancestorId,
        packageDescriptorJson.ancestorVersion,
      ]);
    }
  }

  if (explicitUseNoAncestor && skipAncestorCheck) {
    return '';
  } else {
    const result = await getAncestorIdHighestRelease(
      connection,
      packageId,
      versionNumberString,
      explicitUseHighestRelease,
      skipAncestorCheck
    );
    if (result.finalAncestorId) {
      return result.finalAncestorId;
    }
    highestReleasedVersion = result.highestReleasedVersion;
  }
  // at this point if explicitUseHighestRelease=true, we have returned the ancestorId or thrown an error
  // highestReleasedVersion should be null only if skipAncestorCheck or if there is no existing released package version

  if (!explicitUseNoAncestor && packageDescriptorJson.ancestorId) {
    ancestorId = getPackageIdFromAlias(packageDescriptorJson.ancestorId, project);
    validateId([BY_LABEL.SUBSCRIBER_PACKAGE_VERSION_ID, BY_LABEL.PACKAGE_VERSION_ID], ancestorId);
    ancestorId = await getPackageVersionId(ancestorId, connection);
  }

  if (!explicitUseNoAncestor && packageDescriptorJson.ancestorVersion) {
    const regNumbers = new RegExp('^[0-9]+$');
    const versionNumber = packageDescriptorJson.ancestorVersion.split(VERSION_NUMBER_SEP);
    if (
      versionNumber.length < 3 ||
      versionNumber.length > 4 ||
      !versionNumber[0].match(regNumbers) ||
      !versionNumber[1].match(regNumbers) ||
      !versionNumber[2].match(regNumbers)
    ) {
      throw new Error(
        messages.getMessage('errorInvalidAncestorVersionFormat', [packageDescriptorJson.ancestorVersion])
      );
    }

    const query =
      'SELECT Id, IsReleased FROM Package2Version ' +
      `WHERE Package2Id = '${packageId}' AND MajorVersion = ${versionNumber[0]} AND MinorVersion = ${versionNumber[1]} AND PatchVersion = ${versionNumber[2]}`;

    let queriedAncestorId;
    const ancestorVersionResult = await connection.tooling.query<PackagingSObjects.Package2Version>(query);
    if (!ancestorVersionResult || !ancestorVersionResult.totalSize) {
      throw messages.createError('errorNoMatchingAncestor', [packageDescriptorJson.ancestorVersion, packageId]);
    } else {
      const releasedAncestor = ancestorVersionResult.records.find((rec) => rec.IsReleased === true);
      if (!releasedAncestor) {
        throw messages.createError('errorAncestorNotReleased', [packageDescriptorJson.ancestorVersion]);
      } else {
        queriedAncestorId = releasedAncestor.Id;
      }
    }

    // check for discrepancy between queried ancestorId and descriptor's ancestorId
    if (Object.prototype.hasOwnProperty.call(packageDescriptorJson, 'ancestorId') && ancestorId !== queriedAncestorId) {
      throw messages.createError('errorAncestorIdVersionMismatch', [
        packageDescriptorJson.ancestorVersion,
        packageDescriptorJson.ancestorId,
      ]);
    }
    ancestorId = queriedAncestorId;
    origSpecifiedAncestor = packageDescriptorJson.ancestorVersion;
  }

  return validateAncestorId(
    ancestorId,
    highestReleasedVersion,
    explicitUseNoAncestor,
    versionNumber.patch !== '0',
    skipAncestorCheck,
    origSpecifiedAncestor
  );
}
export async function getAncestorIdHighestRelease(
  connection: Connection,
  packageId: string,
  versionNumberString: string,
  explicitUseHighestRelease: boolean,
  skipAncestorCheck: boolean
): Promise<{ finalAncestorId: string; highestReleasedVersion: PackagingSObjects.Package2Version }> {
  type Package2VersionResult = Partial<
    Pick<
      PackagingSObjects.Package2Version,
      'Id' | 'SubscriberPackageVersionId' | 'MajorVersion' | 'MinorVersion' | 'PatchVersion'
    >
  >;

  const versionNumber = versionNumberString.split(VERSION_NUMBER_SEP);
  const isPatch = versionNumber[2] !== '0';

  const result = { finalAncestorId: null, highestReleasedVersion: null };

  if (isPatch && explicitUseHighestRelease) {
    // based on server-side validation, whatever ancestor is specified for a patch is
    // tightly controlled; therefore we only need concern ourselves if explicitUseHighestRelease == true;
    // equally applies when skipAncestorCheck == true

    // gather appropriate matching major.minor.0
    const query =
      `SELECT Id FROM Package2Version WHERE Package2Id = '${packageId}' ` +
      'AND IsReleased = True AND IsDeprecated = False AND PatchVersion = 0 ' +
      `AND MajorVersion = ${versionNumber[0]} AND MinorVersion = ${versionNumber[1]} ` +
      'ORDER BY MajorVersion Desc, MinorVersion Desc, PatchVersion Desc, BuildNumber Desc LIMIT 1';
    const majorMinorVersionResult = await connection.tooling.query<Package2VersionResult>(query);
    const majorMinorVersionRecords = majorMinorVersionResult.records;
    if (majorMinorVersionRecords && majorMinorVersionRecords?.length === 1 && majorMinorVersionRecords[0]) {
      result.finalAncestorId = majorMinorVersionRecords[0].Id;
    } else {
      const majorMinorNotFound = `${versionNumber[0]}.${versionNumber[1]}.0`;
      throw messages.createError('errorNoMatchingMajorMinorForPatch', [majorMinorNotFound]);
    }
  } else if (!isPatch && (explicitUseHighestRelease || !skipAncestorCheck)) {
    // ancestor must be set to latest released major.minor version
    const query =
      'SELECT Id, SubscriberPackageVersionId, MajorVersion, MinorVersion, PatchVersion FROM Package2Version ' +
      `WHERE Package2Id = '${packageId}' AND IsReleased = True AND IsDeprecated = False AND PatchVersion = 0 ` +
      'ORDER BY MajorVersion Desc, MinorVersion Desc, PatchVersion Desc, BuildNumber Desc LIMIT 1';
    const highestVersionResult = await connection.tooling.query<Package2VersionResult>(query);
    const highestVersionRecords = highestVersionResult.records;
    if (highestVersionRecords && highestVersionRecords[0]) {
      result.highestReleasedVersion = highestVersionRecords[0];
      if (explicitUseHighestRelease) {
        result.finalAncestorId = result.highestReleasedVersion.Id;
      }
    } else if (explicitUseHighestRelease) {
      // there is no eligible ancestor version
      throw messages.createError('errorNoMatchingAncestor', [versionNumberString, packageId]);
    }
  }
  return result;
}
/**
 * Return a version string in Major.Minor.Patch.Build format, using 0 for any empty part
 */
export function concatVersion(
  major: string | number,
  minor: string | number,
  patch: string | number,
  build: string | number
): string {
  return [major, minor, patch, build].map((part) => (part ? `${part}` : '0')).join('.');
}

export function getPackageVersionNumber(package2VersionObj: PackagingSObjects.Package2Version): string {
  const version = concatVersion(
    package2VersionObj.MajorVersion,
    package2VersionObj.MinorVersion,
    package2VersionObj.PatchVersion,
    undefined
  );
  return version.slice(0, version.lastIndexOf('.'));
}
// TODO: get rid of this function if possible.
export function getConfigPackageDirectories(project: SfProject): PackageDir[] {
  return project.getPackageDirectories();
}
export function getConfigPackageDirectory(
  packageDirs: NamedPackageDir[] | PackageDir[],
  lookupProperty: string,
  lookupValue: unknown
): NamedPackageDir | PackageDir | undefined {
  return packageDirs?.find((pkgDir) => pkgDir[lookupProperty] === lookupValue);
}
/**
 * Given a packageAlias, attempt to return the associated id from the config
 *
 * @param packageAlias string representing a package alias
 * @param project for obtaining the project config
 * @returns the associated id or the arg given.
 */
export function getPackageIdFromAlias(packageAlias: string, project: SfProject): string {
  const packageAliases = project.getSfProjectJson().getContents().packageAliases || {};
  // return alias if it exists, otherwise return what was passed in
  return packageAliases[packageAlias] || packageAlias;
}
/**
 * @param stringIn pascal or camel case string
 * @returns space delimited and lower-cased (except for 1st char) string (e.g. in "AbcdEfghIj" => "Abcd efgh ij")
 */
export function convertCamelCaseStringToSentence(stringIn: string): string {
  return camelCaseToTitleCase(stringIn);
}
/**
 * Given a package id, attempt to return the associated aliases from the config
 *
 * @param packageId string representing a package id
 * @param project for obtaining the project config
 * @returns an array of alias for the given id.
 */
export function getPackageAliasesFromId(packageId: string, project: SfProject): string[] {
  const packageAliases = project?.getSfProjectJson().getContents().packageAliases || {};
  // check for a matching alias
  return Object.entries(packageAliases)
    .filter((alias) => alias[1] === packageId)
    .map((alias) => alias[0]);
}

export async function findOrCreatePackage2(seedPackage: string, connection: Connection): Promise<string> {
  const query = `SELECT Id FROM Package2 WHERE ConvertedFromPackageId = '${seedPackage}'`;
  const queryResult = (await connection.tooling.query<PackagingSObjects.Package2>(query)).records;
  if (queryResult?.length > 1) {
    const ids = queryResult.map((r) => r.Id);
    throw messages.createError('errorMoreThanOnePackage2WithSeed', [ids.join(', ')]);
  }

  if (queryResult?.length === 1) {
    // return the package2 object
    return queryResult[0].Id;
  }

  // Need to create a new Package2
  const subQuery = `SELECT Name, Description, NamespacePrefix FROM SubscriberPackage WHERE Id = '${seedPackage}'`;
  const subscriberResult = (await connection.tooling.query<PackagingSObjects.SubscriberPackage>(subQuery)).records;
  if (!subscriberResult || subscriberResult?.length <= 0) {
    throw messages.createError('errorNoSubscriberPackageRecord', [seedPackage]);
  }

  const request = {
    Name: subscriberResult[0].Name,
    Description: subscriberResult[0].Description,
    NamespacePrefix: subscriberResult[0].NamespacePrefix,
    ContainerOptions: 'Managed',
    ConvertedFromPackageId: seedPackage,
  };

  const createResult = await connection.tooling.create('Package2', request);
  if (!createResult.success) {
    throw combineSaveErrors('Package2', 'create', createResult.errors);
  }
  return createResult.id;
}

/**
 * Generate package alias json entry for this package version that can be written to sfdx-project.json
 *
 * @param connection
 * @param project SfProject instance for the project
 * @param packageVersionId 04t id of the package to create the alias entry for
 * @param packageVersionNumber that will be appended to the package name to form the alias
 * @param branch
 * @param packageId the 0Ho id
 * @private
 */
export async function generatePackageAliasEntry(
  connection: Connection,
  project: SfProject,
  packageVersionId: string,
  packageVersionNumber: string,
  branch: string,
  packageId: string
): Promise<{ [p: string]: string }> {
  const configContent = project.getSfProjectJson().getContents();
  const packageAliases: { [p: string]: string } = configContent.packageAliases || {};

  const aliasForPackageId = getPackageAliasesFromId(packageId, project);
  let packageName: Optional<string>;
  if (!aliasForPackageId || aliasForPackageId.length === 0) {
    const query = `SELECT Name FROM Package2 WHERE Id = '${packageId}'`;
    const package2 = await connection.singleRecordQuery<PackagingSObjects.Package2>(query, { tooling: true });
    packageName = package2.Name;
  } else {
    packageName = aliasForPackageId[0];
  }

  const packageAlias = branch
    ? `${packageName}@${packageVersionNumber}-${branch}`
    : `${packageName}@${packageVersionNumber}`;
  packageAliases[packageAlias] = packageVersionId;

  return packageAliases;
}

export function formatDate(date: Date): string {
  const pad = (num: number): string => {
    return num < 10 ? `0${num}` : `${num}`;
  };
  return `${date.getFullYear()}-${pad(date.getMonth() + 1)}-${pad(date.getDate())} ${pad(date.getHours())}:${pad(
    date.getMinutes()
  )}`;
}

export function combineSaveErrors(sObject: string, crudOperation: string, errors: SaveError[]): SfError {
  const errorMessages = errors.map((error) => {
    const fieldsString = error.fields?.length > 0 ? `Fields: [${error.fields.join(', ')}]` : '';
    return `Error: ${error.errorCode} Message: ${error.message} ${fieldsString}`;
  });
  return messages.createError('errorDuringSObjectCRUDOperation', [crudOperation, sObject, errorMessages.join(os.EOL)]);
}<|MERGE_RESOLUTION|>--- conflicted
+++ resolved
@@ -5,26 +5,9 @@
  * For full license text, see LICENSE.txt file in the repo root or https://opensource.org/licenses/BSD-3-Clause
  */
 import * as os from 'os';
-<<<<<<< HEAD
+
 import { Connection, Messages, NamedPackageDir, PackageDir, SfdcUrl, SfError, SfProject } from '@salesforce/core';
 import { camelCaseToTitleCase } from '@salesforce/kit';
-import { Tokens } from '@salesforce/core/lib/messages';
-=======
-import {
-  Connection,
-  Lifecycle,
-  Logger,
-  Messages,
-  NamedPackageDir,
-  PackageDir,
-  PollingClient,
-  SfdcUrl,
-  SfError,
-  SfProject,
-  StatusResult,
-} from '@salesforce/core';
-import { camelCaseToTitleCase, Duration } from '@salesforce/kit';
->>>>>>> 488fde9e
 import { Many, Nullable, Optional } from '@salesforce/ts-types';
 import { SaveError } from 'jsforce';
 import { PackageDescriptorJson, PackageType, PackagingSObjects } from '../interfaces';
